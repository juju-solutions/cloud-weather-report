from argparse import Namespace
from collections import namedtuple
import json
import os
from StringIO import StringIO
from tempfile import (
    NamedTemporaryFile,
)
from unittest import TestCase

from mock import (
    call,
    MagicMock,
    patch,
)
import yaml

import cloud_weather_report
from tests.common_test import (
    setup_test_logging,
    temp_cwd,
)
from tests.test_utils import make_fake_status
from utils import (
    generate_test_result,
    temp_dir,
)


class TestCloudWeatherReport(TestCase):

    def setUp(self):
        setup_test_logging(self)

    def test_parse_args_defaults(self):
        with patch(
            'cloud_weather_report.get_juju_major_version', autospec=True,
                return_value=1) as gjmv_mock:
            args = cloud_weather_report.parse_args(['aws', 'test_plan'])
        expected = Namespace(
            bundle=None, controller=['aws'], deployment=None, dryrun=False,
            exclude=None, failfast=True, juju_major_version=1,
            log_level='INFO', no_destroy=False, result_output='result.html',
            skip_implicit=False, test_pattern=None, test_plan='test_plan',
            testdir=os.getcwd(), tests_yaml=None, verbose=False, result_dir='results')
        self.assertEqual(args, expected)
        gjmv_mock.assert_called_once_with()

    def test_parse_args_set_all_options(self):
        args = cloud_weather_report.parse_args(
            ['aws', 'gce', 'test_plan', '--result-output', 'result',
             '--testdir', '/test/dir', '--bundle', 'foo-bundle',
             '--deployment', 'depl', '--no-destroy', '--log-level', 'debug',
             '--dry-run', '--verbose', '--allow-failure', '--skip-implicit',
             '--exclude', 'skip_test', '--tests-yaml', 'test_yaml_file',
             '--test-pattern', 'tp', '--juju-major-version', '2',
             '--result-dir', '/result/dir'])
        expected = Namespace(
            bundle='foo-bundle', controller=['aws', 'gce'], deployment='depl',
            dryrun=True, exclude=['skip_test'], failfast=False,
            juju_major_version=2, log_level='debug', no_destroy=True,
            result_output='result', skip_implicit=True, test_pattern='tp',
            test_plan='test_plan', testdir='/test/dir',
            tests_yaml='test_yaml_file', verbose=True, result_dir='/result/dir')
        self.assertEqual(args, expected)

    def test_run_bundle_test(self):
        io_output = StringIO()
        test_plan = make_tst_plan()
        args = Namespace()
        with patch(
                'cloud_weather_report.StringIO',
                autospec=True, return_value=io_output) as mock_ntf:
            with patch('cloud_weather_report.tester.main',
                       autospec=True, side_effect=self.fake_tester_main
                       ) as mock_tm:
                output, status = cloud_weather_report.run_bundle_test(
                    args, 'foo', test_plan)
        self.assertEqual(output, 'test passed')
        call = Namespace(environment='foo', output=io_output, reporter='json',
                         testdir='git', tests=['test1', 'test2'])
        mock_tm.assert_called_once_with(call)
        mock_ntf.assert_called_once_with()

    def test_run_bundle_test_no_test_plan(self):
        io_output = StringIO()
        test_plan = None
        args = Namespace(testdir=None, juju_major_version=1)
        with patch(
                'cloud_weather_report.StringIO',
                autospec=True, return_value=io_output) as mock_ntf:
            with patch('cloud_weather_report.tester.main',
                       autospec=True, side_effect=self.fake_tester_main
                       ) as mock_tm:
                output, status = cloud_weather_report.run_bundle_test(
                    args, 'foo', test_plan)
        self.assertEqual(output, 'test passed')
        call = Namespace(environment='foo', juju_major_version=1,
                         output=io_output, reporter='json', testdir=None,
                         tests=None)
        mock_tm.assert_called_once_with(call)
        mock_ntf.assert_called_once_with()

    def test_run_bundle_test_exception(self):
        io_output = StringIO()
        test_plan = make_tst_plan()
        args = Namespace()
        exc = 'File /path/ raise exception'
        with patch(
                'cloud_weather_report.StringIO',
                autospec=True, return_value=io_output) as mock_ntf:
            with patch('cloud_weather_report.tester.main',
                       autospec=True, side_effect=Exception
                       ) as mock_tm:
                with patch('traceback.format_exc', return_value=exc) as mock_f:
                    output, status = cloud_weather_report.run_bundle_test(
                        args, 'foo', test_plan)
        expected_result = generate_test_result(
            'Exception (foo):\nFile /path/ raise exception')
        self.assertEqual(output, expected_result)
        self.assertEqual(status, None)
        main_call = Namespace(
            environment='foo', output=io_output, reporter='json',
            testdir='git', tests=['test1', 'test2'])
        mock_tm.assert_called_once_with(main_call)
        mock_ntf.assert_called_once_with()
        mock_f.assert_called_once_with()

    def test_run_bundle_test_provisioning_error(self):
        env = Env(agent_state='pending')
        io_output = StringIO()
        test_plan = make_tst_plan()
        args = Namespace(juju_major_version=1)
        exc = 'File /path/ raise exception'
        with patch(
                'cloud_weather_report.StringIO',
                autospec=True, return_value=io_output) as mock_ntf:
            with patch('cloud_weather_report.tester.main',
                       autospec=True, side_effect=Exception
                       ) as mock_tm:
                with patch('traceback.format_exc', return_value=exc) as mock_f:
                        output, status = cloud_weather_report.run_bundle_test(
                            args, 'foo', test_plan, env=env)
        expected_result = generate_test_result(
            'Exception (foo):\nFile /path/ raise exception', returncode=240,
            test="Provisioning Failure")
        self.assertEqual(output, expected_result)
        self.assertEqual(status, None)
        main_call = Namespace(
            environment='foo', juju_major_version=1, output=io_output,
            reporter='json', testdir='git', tests=['test1', 'test2'])
        mock_tm.assert_called_once_with(main_call)
        mock_ntf.assert_called_once_with()
        mock_f.assert_called_once_with()

    def test_run_bundle_test_provisioning_ok(self):
        env = Env()
        io_output = StringIO()
        test_plan = make_tst_plan()
        args = Namespace(juju_major_version=1)
        exc = 'File /path/ raise exception'
        with patch(
                'cloud_weather_report.StringIO',
                autospec=True, return_value=io_output) as mock_ntf:
            with patch('cloud_weather_report.tester.main',
                       autospec=True, side_effect=Exception
                       ) as mock_tm:
                with patch('traceback.format_exc', return_value=exc) as mock_f:
                    output, status = cloud_weather_report.run_bundle_test(
                        args, 'foo', test_plan, env=env)
        expected_result = generate_test_result(
            'Exception (foo):\nFile /path/ raise exception', returncode=1)
        self.assertEqual(output, expected_result)
        self.assertEqual(status, None)
        main_call = Namespace(
            environment='foo', juju_major_version=1, output=io_output,
            reporter='json', testdir='git', tests=['test1', 'test2'])
        mock_tm.assert_called_once_with(main_call)
        mock_ntf.assert_called_once_with()
        mock_f.assert_called_once_with()

    def test_main(self):
        status = self.make_status()
        run_bundle_test_p = patch(
            'cloud_weather_report.run_bundle_test',
            autospec=True, return_value=(self.make_results(), status))
        juju_client_p = patch('utils.jujuclient', autospec=True)
        with NamedTemporaryFile() as html_output:
            with NamedTemporaryFile() as json_output:
                with NamedTemporaryFile() as test_plan_file:
                    test_plan = make_tst_plan_file(test_plan_file.name)
                    args = Namespace(controller=['aws'],
                                     result_output=html_output.name,
                                     test_plan=test_plan_file.name,
                                     testdir='git',
                                     verbose=False,
                                     result_dir='results')
                    get_filenames_p = patch(
                        'cloud_weather_report.'
                        'get_filenames', autospec=True, return_value=(
                            html_output.name, json_output.name))
                    with run_bundle_test_p as mock_rbt:
                        with get_filenames_p as mock_gf:
                            with juju_client_p as mock_jc:
                                (mock_jc.Environment.connect.return_value.
                                 info.return_value) = {"ProviderType": "ec2"}
                                with patch('cloud_weather_report.shutil'):
                                        cloud_weather_report.main(
                                            args, test_plan)
                html_content = html_output.read()
                json_content = json.loads(json_output.read())
            self.assertRegexpMatches(html_content, '<title>git</title>')
            self.assertEqual(json_content["bundle"]["name"], 'git')
            self.assertEqual(json_content["results"][0]["provider_name"],
                             'AWS')
<<<<<<< HEAD
        mock_rbt.assert_called_once_with(args=args, env='aws',
                                         test_plan=test_plan)
        mock_gf.assert_called_once_with('git', 'results')
=======

        env = mock_jc.Environment.connect.return_value
        mock_rbt.assert_called_once_with(args=args, env_name='aws',
                                         test_plan=test_plan, env=env)
        mock_gf.assert_called_once_with('git')
>>>>>>> ae5239ea

    def test_main_multi_clouds(self):
        status = self.make_status()
        run_bundle_test_p = patch(
            'cloud_weather_report.run_bundle_test',
            autospec=True, return_value=(self.make_results(), status))
        juju_client_p = patch('utils.jujuclient', autospec=True)
        with NamedTemporaryFile() as test_plan_file:
            with NamedTemporaryFile() as html_output:
                with NamedTemporaryFile() as json_output:
                    test_plan = make_tst_plan_file(test_plan_file.name)
                    args = Namespace(controller=['aws', 'gce'],
                                     result_output="result.html",
                                     test_plan=test_plan_file.name,
                                     testdir=None,
                                     verbose=False,
                                     result_dir='results')
                    get_filenames_p = patch(
                        'cloud_weather_report.'
                        'get_filenames', autospec=True, return_value=(
                            html_output.name, json_output.name))
                    with run_bundle_test_p as mock_rbt:
                        with get_filenames_p as mock_gf:
                            with juju_client_p as mock_jc:
                                (mock_jc.Environment.connect.return_value.
                                 info.return_value) = {"ProviderType": "ec2"}
                                cloud_weather_report.main(args, test_plan)
                    json_content = json.loads(json_output.read())
        env = mock_jc.Environment.connect.return_value
        calls = [call(args=args, env_name='aws', test_plan=test_plan, env=env),
                 call(args=args, env_name='gce', test_plan=test_plan, env=env)]
        self.assertEqual(mock_rbt.mock_calls, calls)
        mock_gf.assert_called_once_with('git', 'results')
        self.assertEqual(json_content["bundle"]["name"], 'git')

    def test_run_actions(self):
        content = """
            tests:
                - foo-test
                - bar-test
            benchmark:
                plugin:
                    terasort:
                        time: 30s
                        concurrency: 10
            """
        test_plan = yaml.load(content)
        mock_client = MagicMock()
        with patch('cloud_weather_report.run_action',
                   autospec=True,
                   return_value=self.make_benchmark_data()) as mock_cr:
            result = cloud_weather_report.run_actions(
                test_plan, mock_client, make_fake_status())
        calls = [call(mock_client, 'plugin/6', 'terasort',
                      action_param={"time": "30s", "concurrency": 10},
                      timeout=3600)]
        self.assertEqual(mock_cr.mock_calls, calls)
        self.assertEqual(result, [
            {"terasort": self.make_benchmark_data()["meta"]["composite"]}])

    def test_run_actions_benchmark_with_no_param(self):
        content = """
            benchmark:
                plugin/1:
                    terasort
            """
        test_plan = yaml.load(content)
        mock_client = MagicMock()
        with patch('cloud_weather_report.run_action',
                   autospec=True,
                   return_value=self.make_benchmark_data()) as mock_cr:
            result = cloud_weather_report.run_actions(
                test_plan, mock_client, make_fake_status())
        calls = [call(mock_client, 'plugin/7', 'terasort', action_param=None,
                      timeout=3600)]
        self.assertEqual(mock_cr.mock_calls, calls)
        self.assertEqual(result, [
            {"terasort": self.make_benchmark_data()["meta"]["composite"]}])

    def test_run_actions_multi_params(self):
        content = """
            benchmark:
                plugin/0:
                    terasort:
                        time: 30s
                plugin/1:
                    terasort
            """
        test_plan = yaml.load(content)
        mock_client = MagicMock()
        with patch(
                'cloud_weather_report.run_action',
                autospec=True,
                side_effect=[self.make_benchmark_data(),
                             self.make_benchmark_data()]) as mock_cr:
            result = cloud_weather_report.run_actions(
                test_plan, mock_client, make_fake_status())
        calls = [call(mock_client, 'plugin/6', 'terasort',
                      action_param={"time": "30s"}, timeout=3600),
                 call(mock_client, 'plugin/7', 'terasort', action_param=None,
                      timeout=3600)]
        self.assertItemsEqual(mock_cr.mock_calls, calls)
        self.assertEqual(result, [
            {'terasort': self.make_benchmark_data()["meta"]["composite"]},
            {'terasort': self.make_benchmark_data()["meta"]["composite"]}])

    def test_run_actions_single_and_multi_params(self):
        content = """
            benchmark:
                plugin/0:
                    terasort:
                        time: 30s
                plugin/1:
                    terasort2
            """
        test_plan = yaml.load(content)
        mock_client = MagicMock()
        with patch(
                'cloud_weather_report.run_action',
                autospec=True,
                side_effect=[self.make_benchmark_data(),
                             self.make_benchmark_data()]) as mock_cr:
            result = cloud_weather_report.run_actions(
                test_plan, mock_client, make_fake_status())
        calls = [call(mock_client, 'plugin/6', 'terasort',
                      action_param={"time": "30s"}, timeout=3600),
                 call(mock_client, 'plugin/7', 'terasort2',
                      action_param=None, timeout=3600)]
        self.assertItemsEqual(mock_cr.mock_calls, calls)
        self.assertEqual(result, [
            {"terasort": self.make_benchmark_data()["meta"]["composite"]},
            {"terasort2": self.make_benchmark_data()["meta"]["composite"]}])

    def test_get_filenames(self):
        with temp_dir() as temp:
            with temp_cwd(temp):
                h_file, j_file = cloud_weather_report.get_filenames('git', 'results')
            static_path = os.path.join(temp, 'results', 'static')
            self.assertTrue(os.path.isdir(static_path))
            self.assertTrue(os.path.isdir(os.path.join(static_path, 'css')))
            self.assertTrue(os.path.isdir(os.path.join(static_path, 'images')))
            self.assertTrue(os.path.isdir(os.path.join(static_path, 'js')))
        self.assertTrue(h_file.startswith('results/git-') and
                        h_file.endswith('.html'))
        self.assertTrue(j_file.startswith('results/git-') and
                        j_file.endswith('.json'))

    def test_get_filenames_url(self):
        with temp_dir() as temp:
            with temp_cwd(temp):
                h_file, j_file = cloud_weather_report.get_filenames(
                    'http://example.com/~git', 'results')
        self.assertTrue(h_file.startswith(
            'results/http___example_com__git') and h_file.endswith('.html'))
        self.assertTrue(j_file.startswith(
            'results/http___example_com__git') and j_file.endswith('.json'))

        with temp_dir() as temp:
            with temp_cwd(temp):
                h_file, j_file = cloud_weather_report.get_filenames(
                    'cs:~user/mysql-benchmark', 'results')
        self.assertTrue(j_file.startswith(
            'results/cs__user_mysql_benchmark') and j_file.endswith('.json'))

    def fake_tester_main(self, args):
        args.output.write('test passed'), 0

    def make_results(self):
        return json.dumps(
            {
                'tests': [
                    {'returncode': 0,
                     'test': 'charm-proof',
                     'output': 'foo',
                     'duration': 1.55,
                     'suite': 'git',
                     },
                    {'returncode': 0,
                     'test': '00-setup',
                     'output': 'foo',
                     'duration': 2.55,
                     'suite': 'git'},
                    {'returncode': 1,
                     'test': '10-actions',
                     'output': 'foo',
                     'duration': 3.55,
                     'suite': 'git',
                     }
                ],
            })

    def make_status(self):
        status = namedtuple('status', ['bundle_yaml', 'charm' 'return_code'])
        status.return_code = 0
        status.bundle_yaml = None
        status.charm = None
        return status

    def make_benchmark_data(self):
        return {
            "meta": {
                "composite": {
                    "direction": "desc",
                    "units": "ops/sec",
                    "value": "200"
                }
            }
        }

    def make_env_status(self):
        return {
            "Services": {
                "siege": {"Units": {"siege/0": "foo"}},
                "mongodb": {"Units": {"mongodb/0": "foo"}}}
        }


def make_tst_plan_file(filename, multi_test_plans=False):
    test_plan = make_tst_plan(multi_test_plans)
    content = yaml.dump(test_plan)
    with open(filename, 'w') as yaml_file:
        yaml_file.write(content)
    return yaml.load(content)


def make_tst_plan(multi_test_plans=False):
    p = [
        {'tests': ['test1', 'test2'], 'bundle': 'git'},
        {'tests': ['test1'], 'bundle': 'mongodb'},
    ]
    if multi_test_plans:
        return p
    return p[0]


class Env:

    def __init__(self, agent_state='started'):
        self.agent_state = agent_state

    def status(self):
        status = {
            'EnvironmentName': 'default-joyent',
            'Services': {},
            'Networks': {},
            'Machines': {
                '0': {'HasVote': True,  'Err': None, 'InstanceId': '1234',
                      'AgentState': self.agent_state, 'AgentStateInfo': '',
                      'Agent': {'Status': self.agent_state}}
            }
        }
        return status<|MERGE_RESOLUTION|>--- conflicted
+++ resolved
@@ -213,17 +213,10 @@
             self.assertEqual(json_content["bundle"]["name"], 'git')
             self.assertEqual(json_content["results"][0]["provider_name"],
                              'AWS')
-<<<<<<< HEAD
-        mock_rbt.assert_called_once_with(args=args, env='aws',
-                                         test_plan=test_plan)
-        mock_gf.assert_called_once_with('git', 'results')
-=======
-
         env = mock_jc.Environment.connect.return_value
         mock_rbt.assert_called_once_with(args=args, env_name='aws',
                                          test_plan=test_plan, env=env)
-        mock_gf.assert_called_once_with('git')
->>>>>>> ae5239ea
+        mock_gf.assert_called_once_with('git', 'results')
 
     def test_main_multi_clouds(self):
         status = self.make_status()
